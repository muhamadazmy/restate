--- conflicted
+++ resolved
@@ -8,13 +8,6 @@
 // the Business Source License, use of this software will be governed
 // by the Apache License, Version 2.0.
 
-<<<<<<< HEAD
-=======
-use crate::metadata_store::{
-    Precondition, ProvisionedMetadataStore, ReadError, Version, VersionedValue, WriteError,
-};
-use crate::network::net_util::CommonClientConnectionOptions;
->>>>>>> 17359e32
 use anyhow::Context;
 use bytes::{BufMut, Bytes, BytesMut};
 use bytestring::ByteString;
@@ -27,7 +20,7 @@
 use restate_types::errors::GenericError;
 
 use crate::metadata_store::{
-    MetadataStore, Precondition, ReadError, Version, VersionedValue, WriteError,
+    Precondition, ProvisionedMetadataStore, ReadError, Version, VersionedValue, WriteError,
 };
 use crate::network::net_util::CommonClientConnectionOptions;
 
